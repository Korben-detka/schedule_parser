--- conflicted
+++ resolved
@@ -22,76 +22,59 @@
 # Конфиг по умолчанию
 ###############################################################################
 DEFAULT_CONFIG = {
-#    "mode": "educator",  # educator | student (задаётся в командной строке)
-    "educator": "Солодовников Андрей Павлович", # если mode = "educator"
-    "groups": ["ИВТ-24М", "ИВТ-34"],            # если mode = "educator"
-    "group": "",                                # если mode = "student"
-    "academic_hour_duration": 40,
-    "short_recreation_duration": 10,
-    "long_recreation_duration": 40,
-    "semester_starts_at": None,
+    #    "mode": "educator",  # educator | student (задаётся в командной строке)
+    "educator": "Солодовников Андрей Павлович",  # если mode = "educator"
+    "groups": ["ИВТ-24М", "ИВТ-34"],  # если mode = "educator"
+    "group": "",  # если mode = "student"
+    "academic_hour_duration": 40,  # Длительность академического часа
+    "short_recreation_duration": 10,  # Длительность короткой перемены
+    "long_recreation_duration": 40,  # Длительность большой перемены
+    "semester_starts_at": None,  # Дата начала семестра (первого учебного дня)
     "class_names_cast": {
         "Микропроцессорные средства и системы": "МПСиС",
         "Микропроцессорные системы и средства": "МПСиС",
         "Функциональная верификация": "FV",
-        "[ДВ] Универсальная методология верификации (UVM)": "UVM"
+        "[ДВ] Универсальная методология верификации (UVM)": "UVM",
     },
-    "repeat_number": 5, # число 4-недельных повторений
-                        # (4 для 16-ти недель, 5 для добавления 17-18-ых недель)
+    "repeat_number": 5,  # число 4-недельных повторений
+    # (4 для 16-ти недель, 5 для добавления 17-18-ых недель)
     "calendar_file_name": "schedule.ics",
     "url": "https://miet.ru/schedule/data",
-    "cookie": None
+    "cookie": None,
+    "excluded_disciplines": {"Практическая подготовка"},  # Удаление ненужных дисциплин
 }
 ###############################################################################
+
 
 ###############################################################################
 # Обработка аргументов командной строки
 ###############################################################################
 def parse_args():
     parser = argparse.ArgumentParser(description="Парсер расписания МИЭТ в ics-файл")
-    parser.add_argument("--mode", choices=["educator", "student"], required=True,
-                        help="Режим работы: educator (преподаватель) или student (студент)")
-    parser.add_argument("--config", type=str, required=False,
-                        help="Путь к yaml-файлу конфигурации (необязательно)")
-    parser.add_argument("--group", type=str, required=False,
-                        help="Название группы (для режима student)")
+    parser.add_argument(
+        "--mode",
+        choices=["educator", "student"],
+        required=True,
+        help="Режим работы: educator (преподаватель) или student (студент)",
+    )
+    parser.add_argument(
+        "--config",
+        type=str,
+        required=False,
+        help="Путь к yaml-файлу конфигурации (необязательно)",
+    )
+    parser.add_argument(
+        "--group", type=str, required=False, help="Название группы (для режима student)"
+    )
     return parser.parse_args()
+
+
 ###############################################################################
 
 
 ###############################################################################
 # Применение изменений переданного конфига
 ###############################################################################
-<<<<<<< HEAD
-# Режим работы (True — преподавательский, False — студенческий)
-educator_mode = True
-group = "ИВТ-14М"  # указывается если educator_mode = False
-educator = "Калёнов Александр Дмитриевич"  # указывается если educator_mode = True
-groups = [
-    "ИВТ-31В",
-    "ПИН-31",
-    "ПИН-32",
-    "ПИН-33",
-    "ИВТ-14М",
-]  # указывается если educator_mode = True
-
-academic_hour_duration = 40  # Длительность академического часа
-short_recreation_duration = 10  # Длительность короткой перемены
-long_recreation_duration = 40  # Длительность большой перемены
-
-semester_starts_at = "01-09-2025"  # Дата начала семестра (первого учебного дня)
-
-class_names_cast = {  # Переименовывание дисциплин
-    "Микропроцессорные средства и системы": "МПСиС",
-    "Микропроцессорные системы и средства": "МПСиС",
-    "Функциональная верификация": "FV",
-}
-
-excluded_disciplines = {"Практическая подготовка"}  # Удаление ненужных дисциплин
-
-calendar_file_name = "schedule.ics"
-repeat_number = 5
-=======
 def merge_dicts(default: dict, override: dict) -> dict:
     result = default.copy()
     for k, v in override.items():
@@ -100,9 +83,12 @@
         else:
             result[k] = v
     return result
->>>>>>> d960b3ba
-###############################################################################
-
+
+
+###############################################################################
+
+url = "https://miet.ru/schedule/data"
+cookie = None
 
 
 ###############################################################################
@@ -181,42 +167,25 @@
 # Функция, формирующая название занятия для записи в календаре.
 # Позволяет изменить название на аббревиатуру из словаря.
 ###############################################################################
-<<<<<<< HEAD
-def get_class_name(name):
+def get_class_name(name, class_names_cast):
     long_name = name
     class_type = ""
     res_name = ""
     if " [" in name:
         class_type += " [" + name.split(" [")[1]
         long_name = long_name.replace(class_type, "")
-    if long_name in class_names_cast:
-        res_name += class_names_cast[long_name]
-    else:
+    # Проверяем каждый ключ в словаре аббревиатур на вхождение в название предмета
+    # (в этом случае не требуется чистить различный мусор, который может быть в
+    # названии у дисциплин по выбору)
+    for key in sorted(class_names_cast, key=len, reverse=True):
+        if key in long_name:
+            res_name += class_names_cast[key]
+            break
+    if not res_name:
         res_name += long_name
     res_name += class_type
     return res_name
 
-=======
-def get_class_name(name, class_names_cast):
-  long_name  = name
-  class_type = ""
-  res_name   = ""
-  if " [" in name:
-    class_type += " [" + name.split(" [")[1]
-    long_name = long_name.replace(class_type, "")
-  # Проверяем каждый ключ в словаре аббревиатур на вхождение в название предмета
-  # (в этом случае не требуется чистить различный мусор, который может быть в
-  # названии у дисциплин по выбору)
-  for key in sorted(class_names_cast, key=len, reverse=True):
-    if key in long_name:
-      res_name += class_names_cast[key]
-      break
-  if not res_name:
-    res_name += long_name
-  res_name += class_type
-  return res_name
-###############################################################################
->>>>>>> d960b3ba
 
 ###############################################################################
 
@@ -227,9 +196,13 @@
 # Проходится по всем занятиям всех указанных групп, и если это занятие ведет
 # указанный преподаватель, добавляет это занятие в итоговый список
 ###############################################################################
-<<<<<<< HEAD
-def create_list_of_classes_for_educator(groups, educator, url, cookie):
+def create_list_of_classes_for_educator(config):
     class_list = []
+    groups = config["groups"]
+    educator = config["educator"]
+    url = config["url"]
+    cookie = config["cookie"]
+    class_names_cast = config["class_names_cast"]
     for group in groups:
         args = {"group": group}
         raw_schedule = requests.get(url=url, params=args, headers=cookie).json()["Data"]
@@ -237,41 +210,19 @@
             if double_class["Class"]["TeacherFull"] == educator:
                 class_list.append(
                     ScheduleEntry(
-                        get_class_name(double_class["Class"]["Name"]) + " " + group,
+                        get_class_name(double_class["Class"]["Name"], class_names_cast)
+                        + " "
+                        + group,
                         double_class["DayNumber"],
                         double_class["Room"]["Name"],
                         double_class["Day"] - 1,  # приводим поля
                         double_class["Time"]["Code"] - 1,  # к нумерации с нуля
                     )
                 )
+    if not class_list:
+        print("У преподавателя {} нет занятий в группах {}".format(educator, groups))
+        sys.exit(2)
     return class_list
-=======
-def create_list_of_classes_for_educator(config):
-  class_list = []
-  groups   = config["groups"]
-  educator = config["educator"]
-  url      = config["url"]
-  cookie   = config["cookie"]
-  class_names_cast = config["class_names_cast"]
-  for group in groups:
-    args = {"group":group}
-    raw_schedule = requests.get(url=url, params = args, headers = cookie).json()["Data"]
-    for double_class in raw_schedule:
-      if double_class["Class"]["TeacherFull"] == educator:
-        class_list.append(ScheduleEntry(
-                            get_class_name(double_class["Class"]["Name"], class_names_cast) + " " + group,
-                            double_class["DayNumber"] ,
-                            double_class["Room"]["Name"],
-                            double_class["Day"] - 1,         # приводим поля
-                            double_class["Time"]["Code"] - 1 # к нумерации с нуля
-                            )
-                          )
-  if not class_list:
-    print("У преподавателя {} нет занятий в группах {}".format(educator, groups))
-    sys.exit(2)
-  return class_list
-###############################################################################
->>>>>>> d960b3ba
 
 
 ###############################################################################
@@ -280,15 +231,18 @@
 ###############################################################################
 # Функция, формирующая список всех занятий указанной группы
 ###############################################################################
-<<<<<<< HEAD
-def create_list_of_classes_for_student(group, url, cookie):
+def create_list_of_classes_for_student(config):
     class_list = []
+    group = config["group"]
+    url = config["url"]
+    cookie = config["cookie"]
+    class_names_cast = config["class_names_cast"]
     args = {"group": group}
     raw_schedule = requests.get(url=url, params=args, headers=cookie).json()["Data"]
     for double_class in raw_schedule:
         class_list.append(
             ScheduleEntry(
-                get_class_name(double_class["Class"]["Name"]),
+                get_class_name(double_class["Class"]["Name"], class_names_cast),
                 double_class["DayNumber"],
                 double_class["Room"]["Name"],
                 double_class["Day"] - 1,  # приводим поля
@@ -298,27 +252,6 @@
         )
     return class_list
 
-=======
-def create_list_of_classes_for_student(config):
-  class_list = []
-  group    = config["group"]
-  url      = config["url"]
-  cookie   = config["cookie"]
-  class_names_cast = config["class_names_cast"]
-  args = {"group":group}
-  raw_schedule = requests.get(url=url, params = args, headers = cookie).json()["Data"]
-  for double_class in raw_schedule:
-    class_list.append(ScheduleEntry(
-                        get_class_name(double_class["Class"]["Name"], class_names_cast),
-                        double_class["DayNumber"],
-                        double_class["Room"]["Name"],
-                        double_class["Day"] - 1,         # приводим поля
-                        double_class["Time"]["Code"] - 1 # к нумерации с нуля
-                        )
-                      )
-  return class_list
-###############################################################################
->>>>>>> d960b3ba
 
 ###############################################################################
 
@@ -347,9 +280,9 @@
 
 
 ###############################################################################
-<<<<<<< HEAD
-
-=======
+
+
+###############################################################################
 # Функци, которые позволяют предположить дату анализируемого семестра.
 # В получаемом расписании говорится о том, для какого оно семестра строкой вида:
 # "Такой-то семестр XXXX/XXXX" (к примеру: "Осенний семестр 2025/2026")
@@ -359,41 +292,38 @@
 # понедельник февраля.
 ###############################################################################
 def calculate_semester_start(config):
-  """Динамически вычисляет дату начала семестра."""
-  url = config["url"]
-  args = {"group":config["groups"][0]}
-  cookie = config["cookie"]
-  semester = requests.get(url=url, params = args, headers = cookie).json()["Semestr"]
-  d = None
-  year_pos = semester.find("/")
-  if semester.startswith("Осенний"):
-    year_pos = year_pos - 4
-    d = datetime(int(semester[year_pos:year_pos + 4]), 9, 1)
-    if d.weekday() >= 5:
-      d += timedelta(days=(7 - d.weekday()))
-  else:
-    year_pos = year_pos + 1
-    d = datetime(semester[year_pos:year_pos + 4], 2, 1)
-    while d.weekday() != 0:
-      d += timedelta(days=1)
-    d + timedelta(days=7)
-  semester_starts_at = d.strftime("%d-%m-%Y")
-  return semester_starts_at
->>>>>>> d960b3ba
+    """Динамически вычисляет дату начала семестра."""
+    url = config["url"]
+    args = {"group": config["groups"][0]}
+    cookie = config["cookie"]
+    semester = requests.get(url=url, params=args, headers=cookie).json()["Semestr"]
+    d = None
+    year_pos = semester.find("/")
+    if semester.startswith("Осенний"):
+        year_pos = year_pos - 4
+        d = datetime(int(semester[year_pos : year_pos + 4]), 9, 1)
+        if d.weekday() >= 5:
+            d += timedelta(days=(7 - d.weekday()))
+    else:
+        year_pos = year_pos + 1
+        d = datetime(semester[year_pos : year_pos + 4], 2, 1)
+        while d.weekday() != 0:
+            d += timedelta(days=1)
+        d + timedelta(days=7)
+    semester_starts_at = d.strftime("%d-%m-%Y")
+    return semester_starts_at
+
 
 ###############################################################################
 # Функция, создающая ics-файл по сформированному списку занятий
 ###############################################################################
-<<<<<<< HEAD
-def create_ics_file(
-    schedule,
-    start_date,
-    academic_hour_duration,
-    short_recreation_duration,
-    long_recreation_duration,
-    file_name="schedule.ics",
-    repeat_number=4,
-):
+def create_ics_file(schedule, config):
+    start_date = config["semester_starts_at"]
+    academic_hour_duration = config["academic_hour_duration"]
+    short_recreation_duration = config["short_recreation_duration"]
+    long_recreation_duration = config["long_recreation_duration"]
+    file_name = config["calendar_file_name"]
+    repeat_number = config["repeat_number"]
     # Преобразуем строку в дату
     start_date = datetime.strptime(start_date, "%d-%m-%Y")
 
@@ -479,141 +409,46 @@
     # если в преподавательском режиме к названию приписана группа,
     # убираем последнюю словесную часть вида "… ИВТ-31В"
     return re.sub(r"\s+[А-ЯA-Z\-0-9]{3,}$", "", name).strip()
-=======
-def create_ics_file(schedule, config):
-  start_date                = config["semester_starts_at"]
-  academic_hour_duration    = config["academic_hour_duration"]
-  short_recreation_duration = config["short_recreation_duration"]
-  long_recreation_duration  = config["long_recreation_duration"]
-  file_name                 = config["calendar_file_name"]
-  repeat_number             = config["repeat_number"]
-  # Преобразуем строку в дату
-  start_date = datetime.strptime(start_date, '%d-%m-%Y')
-
-  # Определяем день недели первого учебного дня (0 - понедельник, 6 - воскресенье)
-  first_day_of_semester = start_date.weekday()
-
-  # Создаем объект календаря
-  cal = Calendar()
-
-  # Определяем продолжительность пары
-  pair_duration = academic_hour_duration * 2
-
-  # Проходимся по всем записям расписания
-  for entry in schedule:
-    # Определяем продолжительность занятия
-    class_duration = entry.duration * pair_duration + (entry.duration-1) * short_recreation_duration
-    # Вычисляем смещение для первой недели с учетом дня недели начала семестра
-    if (entry.week_day < first_day_of_semester) and (entry.week_code == 0):
-      # Если целевой день недели 1-ой учебной недели идет до первого учебного
-      # дня, переносим занятие на следующую итерацию "1-го числителя"
-      week_offset = (entry.week_code + 4) * 7
-      day_offset = entry.week_day - first_day_of_semester - 1
-      first_class_date = start_date + timedelta(days=week_offset + day_offset)
+
+
+###############################################################################
+
+
+def main():
+    args = parse_args()
+
+    config = DEFAULT_CONFIG.copy()
+    if args.config:
+        try:
+            with open(args.config, "r", encoding="utf-8") as f:
+                yaml_config = yaml.safe_load(f) or {}
+            config = merge_dicts(DEFAULT_CONFIG, yaml_config)
+        except Exception as e:
+            print(f"Ошибка чтения {args.config}: {e}")
+            sys.exit(1)
+
+    if config["semester_starts_at"] is None:
+        config["semester_starts_at"] = calculate_semester_start(config)
+        print(
+            "Не указана дата начала семестра.\nНачало семестра автоматически определено как {}, проверьте что эта дата верна!".format(
+                config["semester_starts_at"]
+            )
+        )
+
+    if args.mode == "educator":
+        unmerged = create_list_of_classes_for_educator(config)
     else:
-      # Если целевой день недели идет во время или после дня недели первого
-      # учебного дня или если это занятие не первой учебной недели
-      week_offset = entry.week_code * 7
-      day_offset = entry.week_day - first_day_of_semester
-      first_class_date = start_date + timedelta(days=week_offset + day_offset)
-
-
-    # Определяем время начала пары
-    # Первая пара начинается в 9:00
-    # Учитываем 10-минутные перемены между парами и 40 минут после второй пары
-    start_time = first_class_date + timedelta(hours=9)  # Начало первой пары
-    start_time += timedelta(minutes=entry.slot_number * (pair_duration + 10))  # Смещение для каждой пары
-
-    # Учитываем, что перемена после второй пары составляет 40 минут
-    if entry.slot_number > 2:
-      start_time += timedelta(minutes=(long_recreation_duration - short_recreation_duration))
-
-    # Продолжительность пары
-    end_time = start_time + timedelta(minutes=class_duration)
-
-    # Создаем событие
-    event = Event()
-    event.add('summary', entry.class_name)
-    event.add('dtstart', start_time)
-    event.add('dtend', end_time)
-    event.add('location', entry.room_number)
-    event.add('uid', str(uuid4()))
-
-    # Устанавливаем правило повторения
-    event.add('rrule', {'freq': 'weekly', 'interval': 4, 'count': repeat_number})
-
-    # Создаем напоминание (уведомление)
-    alarm = Alarm()
-    alarm.add('action', 'DISPLAY')
-    alarm.add('description', f'Reminder: {entry.class_name} in {entry.room_number}')
-    alarm.add('trigger', timedelta(minutes=-15))  # За 15 минут до начала
-
-    # Добавляем напоминание в событие
-    event.add_component(alarm)
-
-    # Добавляем событие в календарь
-    cal.add_component(event)
-
-  # Записываем календарь в файл
-  with open(file_name, 'wb') as f:
-    f.write(cal.to_ical())
-###############################################################################
-
->>>>>>> d960b3ba
-
-def main():
-  args = parse_args()
-
-  config = DEFAULT_CONFIG.copy()
-  if args.config:
-    try:
-      with open(args.config, "r", encoding="utf-8") as f:
-        yaml_config = yaml.safe_load(f) or {}
-      config = merge_dicts(DEFAULT_CONFIG, yaml_config)
-    except Exception as e:
-      print(f"Ошибка чтения {args.config}: {e}")
-      sys.exit(1)
-
-  if config["semester_starts_at"] is None:
-    config["semester_starts_at"] = calculate_semester_start(config)
-    print("Не указана дата начала семестра.\nНачало семестра автоматически определено как {}, проверьте что эта дата верна!".format(config["semester_starts_at"]))
-
-  if args.mode == "educator":
-    unmerged = create_list_of_classes_for_educator(config)
-  else:
-    config["group"] = args.group
-    unmerged = create_list_of_classes_for_student(config)
-
-  merged = merge_list_of_classes(unmerged)
-  create_ics_file(merged, config)
-
-
-<<<<<<< HEAD
-###############################################################################
-if educator_mode:
-    unmerged_class_list = create_list_of_classes_for_educator(
-        groups, educator, url, cookie
-    )
-else:
-    unmerged_class_list = create_list_of_classes_for_student(group, url, cookie)
-
-unmerged_class_list = [
-    entry
-    for entry in unmerged_class_list
-    if base_class_name(entry.class_name) not in excluded_disciplines
-]
-
-merged_class_list = merge_list_of_classes(unmerged_class_list)
-create_ics_file(
-    merged_class_list,
-    semester_starts_at,
-    academic_hour_duration,
-    short_recreation_duration,
-    long_recreation_duration,
-    calendar_file_name,
-    repeat_number,
-)
-=======
+        config["group"] = args.group
+        unmerged = create_list_of_classes_for_student(config)
+        unmerged_class_list = [
+            entry
+            for entry in unmerged_class_list
+            if base_class_name(entry.class_name) not in excluded_disciplines
+        ]
+
+    merged = merge_list_of_classes(unmerged)
+    create_ics_file(merged, config)
+
+
 if __name__ == "__main__":
-    main()
->>>>>>> d960b3ba
+    main()